---
- hosts: localhost
  gather_facts: False

  roles:
  - openshift_client_python

  tasks:

  - name: Set a fact to be used in script
    set_fact:
      op_types: "pods"

  - name: Await ingress
    openshift_client_python:
      # Default project scope unless overridden with oc.project
      project: 'openshift-monitoring'
      # Timeout applies to overall script / all oc interactions must complete
      timeout: 15
<<<<<<< HEAD
      # If you know the script will make changes, you can indicate it as a parameter
      changes: true
=======
>>>>>>> 0a603a7f

      vars:
        some_var_name: 'abc'
        another: 5

      script: |
        print('You can use an arg: {} and {}'.format(oc.ansible.vars['some_var_name'], oc.ansible.vars['another']))

        # "oc.ansible.new_facts" is a dict into which you can store new facts.
        # These facts will be set by ansible when the script exits.
        oc.ansible.new_facts['pods'] = oc.selector("{{op_types}}").qnames()

        oc.selector('route/prometheus-k8s').until_all(1, oc.status.is_route_admitted)

        # An alternate way of reporting a change occurred to the module.
        oc.ansible.changed = True

        oc.selector('route/prometheus-k8s').until_all(1, oc.status.is_route_admitted)

    register: result

  - name: Show tracking result (all oc interactions)
    debug:
      msg: "{{result}}"

  - name: Use those facts
    openshift_client_python:
      timeout: 60
      script: |
        with oc.project('openshift-monitoring'):

          def print_phase(pod_apiobj):
            print('Phase for {} = {}'.format(pod_apiobj.qname(), pod_apiobj.model.status.phase))

          oc.selector({{pods}}).for_each(print_phase)

<|MERGE_RESOLUTION|>--- conflicted
+++ resolved
@@ -17,11 +17,8 @@
       project: 'openshift-monitoring'
       # Timeout applies to overall script / all oc interactions must complete
       timeout: 15
-<<<<<<< HEAD
       # If you know the script will make changes, you can indicate it as a parameter
       changes: true
-=======
->>>>>>> 0a603a7f
 
       vars:
         some_var_name: 'abc'
